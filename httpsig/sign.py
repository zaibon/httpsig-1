import base64
import six

from Crypto.Hash import HMAC
from Crypto.PublicKey import RSA
from Crypto.Signature import PKCS1_v1_5

from .utils import *


DEFAULT_SIGN_ALGORITHM = "hmac-sha256"


class Signer(object):
    """
    When using an RSA algo, the secret is a PEM-encoded private key.
    When using an HMAC algo, the secret is the HMAC signing secret.

    Password-protected keyfiles are not supported.
    """
    def __init__(self, secret, algorithm=None):
        if algorithm is None:
            algorithm = DEFAULT_SIGN_ALGORITHM

        assert algorithm in ALGORITHMS, "Unknown algorithm"
        if isinstance(secret, six.string_types):
            secret = secret.encode("ascii")

        self._rsa = None
        self._hash = None
        self.sign_algorithm, self.hash_algorithm = algorithm.split('-')

        if self.sign_algorithm == 'rsa':
            try:
                rsa_key = RSA.importKey(secret)
                self._rsa = PKCS1_v1_5.new(rsa_key)
                self._hash = HASHES[self.hash_algorithm]
            except ValueError:
                raise HttpSigException("Invalid key.")

        elif self.sign_algorithm == 'hmac':
            self._hash = HMAC.new(secret,
                                  digestmod=HASHES[self.hash_algorithm])

    @property
    def algorithm(self):
        return '%s-%s' % (self.sign_algorithm, self.hash_algorithm)

    def _sign_rsa(self, data):
        if isinstance(data, six.string_types):
            data = data.encode("ascii")
        h = self._hash.new()
        h.update(data)
        return self._rsa.sign(h)

    def _sign_hmac(self, data):
        if isinstance(data, six.string_types):
            data = data.encode("ascii")
        hmac = self._hash.copy()
        hmac.update(data)
        return hmac.digest()

    def sign(self, data):
        if isinstance(data, six.string_types):
            data = data.encode("ascii")
        signed = None
        if self._rsa:
            signed = self._sign_rsa(data)
        elif self._hash:
            signed = self._sign_hmac(data)
        if not signed:
            raise SystemError('No valid encryptor found.')
        return base64.b64encode(signed).decode("ascii")


class HeaderSigner(Signer):
    """
    Generic object that will sign headers as a dictionary using the
        http-signature scheme.
    https://github.com/joyent/node-http-signature/blob/master/http_signing.md

    :arg key_id:    the mandatory label indicating to the server which secret
        to use
    :arg secret:    a PEM-encoded RSA private key or an HMAC secret (must
        match the algorithm)
    :arg algorithm: one of the six specified algorithms
    :arg headers:   a list of http headers to be included in the signing
        string, defaulting to ['date'].
    :arg sign_header: header used to include signature, defaulting to
       'authorization'.
    """
    def __init__(self, key_id, secret, algorithm=None, headers=None, sign_header='authorization'):
        if algorithm is None:
            algorithm = DEFAULT_SIGN_ALGORITHM

        super(HeaderSigner, self).__init__(secret=secret, algorithm=algorithm)
        self.headers = headers or ['date']
        self.signature_template = build_signature_template(
                                    key_id, algorithm, headers, sign_header)
        self.sign_header = sign_header

    def sign(self, headers, host=None, method=None, path=None):
        """
        Add Signature Authorization header to case-insensitive header dict.

        `headers` is a case-insensitive dict of mutable headers.
        `host` is a override for the 'host' header (defaults to value in
            headers).
        `method` is the HTTP method (required when using '(request-target)').
        `path` is the HTTP path (required when using '(request-target)').
        """
        headers = CaseInsensitiveDict(headers)
        required_headers = self.headers or ['date']
        signable = generate_message(
                    required_headers, headers, host, method, path)

<<<<<<< HEAD
        signature = super(HeaderSigner, self).sign(signable)
        headers['authorization'] = self.signature_template % signature
=======
        signature = self._sign(signable)
        headers[self.sign_header] = self.signature_template % signature
>>>>>>> 988c78e6

        return headers<|MERGE_RESOLUTION|>--- conflicted
+++ resolved
@@ -114,12 +114,7 @@
         signable = generate_message(
                     required_headers, headers, host, method, path)
 
-<<<<<<< HEAD
         signature = super(HeaderSigner, self).sign(signable)
-        headers['authorization'] = self.signature_template % signature
-=======
-        signature = self._sign(signable)
         headers[self.sign_header] = self.signature_template % signature
->>>>>>> 988c78e6
 
         return headers